from zklora import export_lora_submodules, generate_proofs_async, verify_proof_batch

import asyncio
from transformers import AutoModelForCausalLM, AutoTokenizer
from peft import PeftModel


def main():
    # 1) Load base & LoRA model
<<<<<<< HEAD
    base_model = AutoModelForCausalLM.from_pretrained("openai-community/gpt2")
    lora_model = PeftModel.from_pretrained(base_model, "palsp/gpt2-lora")
=======
    base_model = AutoModelForCausalLM.from_pretrained("distilgpt2")
    lora_model = PeftModel.from_pretrained(
        base_model, "q1e123/peft-starcoder-lora-a100"
    )
>>>>>>> adc2fc94
    lora_model.eval()

    tokenizer = AutoTokenizer.from_pretrained("openai-community/gpt2")

    # multiple text
    texts = ["Hello from LoRA", "And another test", "One more line..."]
    # 2) Export only attn.c_attn submodules
    # This will produce ONNX + JSON in the specified dirs,
    # hooking only the submodules whose name contains "attn.c_attn".
    export_lora_submodules(
        model=lora_model,
        tokenizer=tokenizer,
        input_texts=texts,  # pass list of strings
        output_dir="lora_onnx_params",
        json_dir="intermediate_activations",
        submodule_key="attn.c_attn",
    )

    # 3) Generate proofs for each ONNX+JSON pair
    # We'll store circuit artifacts, keys, proofs, etc., in "proof_artifacts".
    # Only the submodules named 'attn.c_attn' will appear in lora_onnx_params + intermediate_activations
    # because that's what we filtered in step 2.
<<<<<<< HEAD
    total_settings_time, total_witness_time, total_prove_time, count_onnx_files = (
        asyncio.run(
            generate_proofs_async(
                onnx_dir="lora_onnx_params",
                json_dir="intermediate_activations",
                output_dir="proof_artifacts",
            )
        )
    )

    verify_proof_batch("lora_onnx_params", "proof_artifacts")
=======
    asyncio.run(
        generate_proofs_async(
            onnx_dir="lora_onnx_params",
            json_dir="intermediate_activations",
            output_dir="proof_artifacts",
        )
    )

    # verify_proof(proof_file, settings_file, vk_file, srs_file)
>>>>>>> adc2fc94


if __name__ == "__main__":
    main()
    verify_proof_batch("lora_onnx_params", "proof_artifacts")<|MERGE_RESOLUTION|>--- conflicted
+++ resolved
@@ -7,15 +7,8 @@
 
 def main():
     # 1) Load base & LoRA model
-<<<<<<< HEAD
-    base_model = AutoModelForCausalLM.from_pretrained("openai-community/gpt2")
-    lora_model = PeftModel.from_pretrained(base_model, "palsp/gpt2-lora")
-=======
     base_model = AutoModelForCausalLM.from_pretrained("distilgpt2")
-    lora_model = PeftModel.from_pretrained(
-        base_model, "q1e123/peft-starcoder-lora-a100"
-    )
->>>>>>> adc2fc94
+    lora_model = PeftModel.from_pretrained(base_model, "q1e123/peft-starcoder-lora-a100")
     lora_model.eval()
 
     tokenizer = AutoTokenizer.from_pretrained("openai-community/gpt2")
@@ -38,30 +31,13 @@
     # We'll store circuit artifacts, keys, proofs, etc., in "proof_artifacts".
     # Only the submodules named 'attn.c_attn' will appear in lora_onnx_params + intermediate_activations
     # because that's what we filtered in step 2.
-<<<<<<< HEAD
-    total_settings_time, total_witness_time, total_prove_time, count_onnx_files = (
-        asyncio.run(
-            generate_proofs_async(
-                onnx_dir="lora_onnx_params",
-                json_dir="intermediate_activations",
-                output_dir="proof_artifacts",
-            )
-        )
-    )
-
-    verify_proof_batch("lora_onnx_params", "proof_artifacts")
-=======
     asyncio.run(
         generate_proofs_async(
             onnx_dir="lora_onnx_params",
             json_dir="intermediate_activations",
-            output_dir="proof_artifacts",
+            output_dir="proof_artifacts"
         )
     )
-
-    # verify_proof(proof_file, settings_file, vk_file, srs_file)
->>>>>>> adc2fc94
-
 
 if __name__ == "__main__":
     main()
