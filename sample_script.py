from zklora import export_lora_submodules, generate_proofs, batch_verify_proofs

import asyncio
from transformers import AutoModelForCausalLM, AutoTokenizer
from peft import PeftModel

import os
import csv


def main():
    base_model_name = "distilgpt2"
    lora_model_name = "q1e123/peft-starcoder-lora-a100"
    # 1) Load base & LoRA model
    base_model = AutoModelForCausalLM.from_pretrained(base_model_name)
    lora_model = PeftModel.from_pretrained(base_model, lora_model_name)
    lora_model.eval()

    tokenizer = AutoTokenizer.from_pretrained(base_model_name)

    # multiple text
    texts = ["Hello from LoRA", "And another test", "One more line..."]
    # 2) Export only attn.c_attn submodules
    # This will produce ONNX + JSON in the specified dirs,
    # hooking only the submodules whose name contains "attn.c_attn".
    export_lora_submodules(
        model=lora_model,
        tokenizer=tokenizer,
        input_texts=texts,  # pass list of strings
        output_dir="lora_onnx_params",
        json_dir="intermediate_activations",
        submodule_key="attn.c_attn",
    )

    csv_path = "proof_metrics.csv"
    columns = [
        "base_model",
        "lora",
        "number_of_loras",
        "total_params",
        "avg_params",
        "total_settings",
        "total_witness",
        "total_prove",
        "avg_settings",
        "avg_witness",
        "avg_prove",
        "total_verify",
        "avg_verify",
    ]

    # 3) Generate proofs for each ONNX+JSON pair
    # We'll store circuit artifacts, keys, proofs, etc., in "proof_artifacts".
    # Only the submodules named 'attn.c_attn' will appear in lora_onnx_params + intermediate_activations
    # because that's what we filtered in step 2.
<<<<<<< HEAD
    (
        total_settings_time,
        total_witness_time,
        total_prove_time,
        total_params,
        count_onnx_files,
    ) = asyncio.run(
        generate_proofs_async(
            onnx_dir="lora_onnx_params",
            json_dir="intermediate_activations",
            output_dir="proof_artifacts",
        )
    )

    total_verify_time, count_proofs = verify_proof_batch("proof_artifacts")

    if not os.path.exists(csv_path):
        with open(csv_path, "w", newline="") as f:
            writer = csv.writer(f)
            writer.writerow(columns)
=======
    total_settings_time, total_witness_time, total_prove_time, total_params, count_onnx_files = (
        asyncio.run(
            generate_proofs(
                onnx_dir="lora_onnx_params",
                json_dir="intermediate_activations",
                output_dir="proof_artifacts",
            )
        )
    )

    total_verify_time, count_proofs = batch_verify_proofs(
        "lora_onnx_params", "proof_artifacts"
    )
>>>>>>> 542ae9b1

    # Calculate averages
    avg_settings = total_settings_time / count_onnx_files if count_onnx_files > 0 else 0
    avg_witness = total_witness_time / count_onnx_files if count_onnx_files > 0 else 0
    avg_prove = total_prove_time / count_onnx_files if count_onnx_files > 0 else 0
    avg_verify = total_verify_time / count_proofs if count_proofs > 0 else 0
    avg_params = total_params / count_onnx_files if count_onnx_files > 0 else 0

    # Write results to CSV
    with open(csv_path, "a", newline="") as f:
        writer = csv.writer(f)
        writer.writerow(
            [
                base_model_name,  # base_model
                lora_model_name,  # lora
                count_onnx_files,  # number_of_loras
                total_params,  # total_params
                avg_params,  # avg_params
                total_settings_time,  # total_settings
                total_witness_time,  # total_witness
                total_prove_time,  # total_prove
                avg_settings,  # avg_settings
                avg_witness,  # avg_witness
                avg_prove,  # avg_prove
                total_verify_time,  # total_verify
                avg_verify,  # avg_verify
            ]
        )


if __name__ == "__main__":
    main()<|MERGE_RESOLUTION|>--- conflicted
+++ resolved
@@ -53,7 +53,6 @@
     # We'll store circuit artifacts, keys, proofs, etc., in "proof_artifacts".
     # Only the submodules named 'attn.c_attn' will appear in lora_onnx_params + intermediate_activations
     # because that's what we filtered in step 2.
-<<<<<<< HEAD
     (
         total_settings_time,
         total_witness_time,
@@ -74,21 +73,6 @@
         with open(csv_path, "w", newline="") as f:
             writer = csv.writer(f)
             writer.writerow(columns)
-=======
-    total_settings_time, total_witness_time, total_prove_time, total_params, count_onnx_files = (
-        asyncio.run(
-            generate_proofs(
-                onnx_dir="lora_onnx_params",
-                json_dir="intermediate_activations",
-                output_dir="proof_artifacts",
-            )
-        )
-    )
-
-    total_verify_time, count_proofs = batch_verify_proofs(
-        "lora_onnx_params", "proof_artifacts"
-    )
->>>>>>> 542ae9b1
 
     # Calculate averages
     avg_settings = total_settings_time / count_onnx_files if count_onnx_files > 0 else 0
