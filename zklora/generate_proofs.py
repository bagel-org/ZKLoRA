--- conflicted
+++ resolved
@@ -87,64 +87,63 @@
             print(f"Verification failed for {base_name}.\n")
 
 
-<<<<<<< HEAD
-def get_filenames(proof_dir: str, base_name: str):
-    """
-    Retrieves paths for all required proof-related files given a directory and base name.
-
-    Args:
-        proof_dir (str): Directory containing the proof artifacts
-        base_name (str): Base name of the files (without extension)
-
-    Returns:
-        tuple | None: A 7-tuple containing paths to:
-            - circuit file (.ezkl)
-            - settings file (_settings.json)
-            - SRS file (kzg.srs)
-            - verification key file (.vk)
-            - proving key file (.pk)
-            - witness file (_witness.json)
-            - proof file (.pf)
-            Returns None if any required file is missing.
-    """
-    circuit_name = os.path.join(proof_dir, f"{base_name}.ezkl")
-    settings_file = os.path.join(proof_dir, f"{base_name}_settings.json")
-    srs_file = os.path.join(proof_dir, "kzg.srs")
-    vk_file = os.path.join(proof_dir, f"{base_name}.vk")
-    pk_file = os.path.join(proof_dir, f"{base_name}.pk")
-    witness_file = os.path.join(proof_dir, f"{base_name}_witness.json")
-    proof_file = os.path.join(proof_dir, f"{base_name}.pf")
-
-    return (
-        circuit_name,
-        settings_file,
-        srs_file,
-        vk_file,
-        pk_file,
-        witness_file,
-        proof_file,
-    )
-
-
-def verify_proof_batch(onnx_dir: str, proof_dir: str) -> tuple[float, int]:
-    """
-    Batch verifies proofs for all ONNX models in the specified directory.
-
-    Args:
+async def generate_proofs_async(
+    onnx_dir: str,
+    json_dir: str,
+    output_dir: str = ".",
+    do_verify: bool = True
+):
+    """
+    Asynchronously scans onnx_dir for .onnx files and json_dir for .json files.
+    For each matching pair, runs:
+      1) gen_settings + compile_circuit
+      2) gen_srs + setup
+      3) gen_witness (async)
+      4) prove + optional verify
+
+    Since this function is fully async, you can call it once with:
+      asyncio.run(generate_proofs_async(...))
+    without hitting "no running event loop" in a loop.
+
+    ## Args:
         onnx_dir (str): Directory containing ONNX model files
-        proof_dir (str): Directory containing proof artifacts (proofs, verification keys, etc.)
-
-    Returns:
-        tuple[float, int]: Total time spent verifying proofs, number of proofs verified
-    """
+        json_dir (str): Directory containing input JSON files
+        output_dir (str): Directory to store proof artifacts (default: current directory)
+
+    ## Returns:
+        - total_settings_time (float): Total time spent on settings/setup
+        - total_witness_time (float): Total time spent generating witnesses
+        - total_prove_time (float): Total time spent generating proofs
+        - count_onnx_files (int): Number of ONNX files successfully processed
+    """
+
+    os.makedirs(output_dir, exist_ok=True)
+
     onnx_files = glob.glob(os.path.join(onnx_dir, "*.onnx"))
     if not onnx_files:
         print(f"No ONNX files found in {onnx_dir}.")
-        return 0
-
+        return
+
+    total_settings_time = 0
+    total_witness_time = 0
+    total_prove_time = 0
+    count_onnx_files = 0
     for onnx_path in onnx_files:
         base_name = os.path.splitext(os.path.basename(onnx_path))[0]
-        names = get_filenames(proof_dir, base_name)
+        json_path = os.path.join(json_dir, base_name + ".json")
+        if not os.path.isfile(json_path):
+            print(f"No matching JSON for {onnx_path}, skipping.")
+            continue
+
+        print("==========================================")
+        print(f"Preparing to prove with ONNX: {onnx_path}")
+        print(f"Matching JSON: {json_path}")
+
+        onnx_model = onnx.load(onnx_path)
+        param_count = sum(np.prod(param.dims) for param in onnx_model.graph.initializer)
+        print(f"Number of parameters: {param_count:,}")
+
+        names = get_filenames(output_dir, base_name)
         if names is None:
             continue
         (
@@ -156,87 +155,6 @@
             witness_file,
             proof_file,
         ) = names
-        print(f"Verifying proof for {base_name}...")
-        start_time = time.time()
-        verify_ok = ezkl.verify(proof_file, settings_file, vk_file, srs_file)
-        end_time = time.time()
-        print(f"Verification took {end_time - start_time:.2f} seconds")
-        if verify_ok:
-            print(f"Proof verified successfully for {base_name}!\n")
-        else:
-            print(f"Verification failed for {base_name}.\n")
-
-        return end_time - start_time, len(onnx_files)
-
-
-async def generate_proofs_async(onnx_dir: str, json_dir: str, output_dir: str = "."):
-=======
-async def generate_proofs_async(
-    onnx_dir: str, json_dir: str, output_dir: str = ".", do_verify: bool = True
-):
->>>>>>> adc2fc94
-    """
-    Asynchronously scans onnx_dir for .onnx files and json_dir for .json files.
-    For each matching pair, runs:
-      1) gen_settings + compile_circuit
-      2) gen_srs + setup
-      3) gen_witness (async)
-      4) prove + optional verify
-
-    Since this function is fully async, you can call it once with:
-      asyncio.run(generate_proofs_async(...))
-    without hitting "no running event loop" in a loop.
-
-    ## Args:
-        onnx_dir (str): Directory containing ONNX model files
-        json_dir (str): Directory containing input JSON files
-        output_dir (str): Directory to store proof artifacts (default: current directory)
-
-    ## Returns:
-        - total_settings_time (float): Total time spent on settings/setup
-        - total_witness_time (float): Total time spent generating witnesses
-        - total_prove_time (float): Total time spent generating proofs
-        - count_onnx_files (int): Number of ONNX files successfully processed
-    """
-
-    os.makedirs(output_dir, exist_ok=True)
-
-    onnx_files = glob.glob(os.path.join(onnx_dir, "*.onnx"))
-    if not onnx_files:
-        print(f"No ONNX files found in {onnx_dir}.")
-        return
-
-    total_settings_time = 0
-    total_witness_time = 0
-    total_prove_time = 0
-    count_onnx_files = 0
-    for onnx_path in onnx_files:
-        base_name = os.path.splitext(os.path.basename(onnx_path))[0]
-        json_path = os.path.join(json_dir, base_name + ".json")
-        if not os.path.isfile(json_path):
-            print(f"No matching JSON for {onnx_path}, skipping.")
-            continue
-
-        print("==========================================")
-        print(f"Preparing to prove with ONNX: {onnx_path}")
-        print(f"Matching JSON: {json_path}")
-
-        onnx_model = onnx.load(onnx_path)
-        param_count = sum(np.prod(param.dims) for param in onnx_model.graph.initializer)
-        print(f"Number of parameters: {param_count:,}")
-
-        names = get_filenames(output_dir, base_name)
-        if names is None:
-            continue
-        (
-            circuit_name,
-            settings_file,
-            srs_file,
-            vk_file,
-            pk_file,
-            witness_file,
-            proof_file,
-        ) = names
 
         py_args = ezkl.PyRunArgs()
         py_args.input_visibility = "public"
@@ -292,14 +210,7 @@
         prove_ok = ezkl.prove(
             witness_file, circuit_name, pk_file, proof_file, "single", srs_file
         )
-        end_time = time.time()
-        print(f"Proof generation took {end_time - start_time:.2f} sec")
-<<<<<<< HEAD
-        total_prove_time += end_time - start_time
-        # print("Proof result:", prove_ok)
-=======
-        #print("Proof result:", prove_ok)
->>>>>>> adc2fc94
+        print("Proof result:", prove_ok)
         if not prove_ok:
             print(f"Proof generation failed for {base_name}")
             continue
